/++
    Lightshot `prnt.sc` (and `prntscr.com`) gallery downloader.

    See_Also: https://app.prntscr.com/en/index.html
 +/
module prntscget.app;

private:

import std.array : Appender;
import std.getopt : GetoptResult;
import std.json : JSONValue;
import core.time : Duration;

public:


/++
    Embodies the notion of an image to be downloaded.
 +/
struct RemoteImage
{
    /// HTTP URL of the image.
    string url;

    /// Local path to save the remote image to.
    string localPath;

    /// Image index (number in list JSON).
    size_t number;

    /// Constructor.
    this(const string url, const string localPath, const size_t number) pure @safe @nogc nothrow
    {
        this.url = url;
        this.localPath = localPath;
        this.number = number;
    }
}


/++
    Aggregate of values supplied at the command line.
 +/
struct Configuration
{
    /// File to save the JSON list of images to.
    string listFile = "target.json";

    /++
     +  How many times to try downloading a file before admitting failure and
     +  proceeding with the next one.
     +/
    uint retriesPerFile = 100;

    /// Directory to save images to.
    string targetDirectory = "images";

    /// Request timeout when downloading an image.
    uint requestTimeoutSeconds = 60;

    /// How many seconds to wait between image downloads.
    double delayBetweenImagesSeconds = 1.0;

    /// The offset number of images in the list to skip considering.
    uint imageOffset;

    /// The number of images to effectively skip when downloading (e.g. the index starting position).
    uint imagesToSkip;

    /// How many images to download, ignoring duplicates.
    uint numToDownload = uint.max;

    /// `__auth` cookie string specified at the command line.
    string cookie;

    /// Whether or not this is a dry run.
    bool dryRun;
}


/++
    Shell return values.
 +/
enum ShellReturn : int
{
    success           = 0,  /// Success.
    exception         = 1,  /// An unhandled exception was thrown.
    failedToFetchList = 2,  /// The JSON list of images could not be fetched from server.
    imageJSONNotFound = 3,  /// The JSON list file could not be found.
    targetDirNotADir  = 4,  /// Target directory is a file or other non-directory.
}


/++
    Program entry point.

    Merely passes execution to [run], wrapped in a try-catch.

    Params:
        args = Arguments passed at the command line.

    Returns:
        zero on success, non-zero on errors.
 +/
int main(string[] args)
{
    try
    {
        return run(args);
    }
    catch (Exception e)
    {
        import std.stdio : writeln;
        writeln("exception thrown: ", e.msg);
        return ShellReturn.exception;
    }

    assert(0);
}


/++
    Program main logic.

    Params:
        args = Arguments passed at the command line.

    Returns:
        zero on success, non-zero on errors.
 +/
int run(string[] args)
{
    import std.algorithm.comparison : min;
    import std.array : array;
    import std.file : exists;
    import std.json : parseJSON;
    import std.range : drop, take;
    import std.stdio : writefln, writeln;
    import core.time : msecs;

    Configuration config;

    auto results = handleGetopt(args, config);

    if (results.helpWanted)
    {
        printHelp(results, args);
        return ShellReturn.success;
    }

    /// JSON image list, fetched from the server
    JSONValue listJSON;

    /// HTTP GET request headers to use when downloading
    string[string] headers;

    if (config.cookie.length)
    {
        import std.algorithm.searching : canFind;
        import std.stdio : File;

        headers = buildHeaders();

        writefln(`fetching image list and saving into "%s"...`, config.listFile);
        const listFileContents = getImageList(headers, config.requestTimeoutSeconds);

        if (!listFileContents.canFind(`"result":{"success":true,`))
        {
            writeln("failed to fetch image list. incorrect cookie?");
            return ShellReturn.failedToFetchList;
        }

        listJSON = parseJSON(listFileContents);
<<<<<<< HEAD
=======
        listJSON["cookie"] = config.cookie;  // Store the cookie! We need it nowadays.
>>>>>>> 0a3cd325
        immutable total = listJSON["result"]["total"].integer;
        writefln("%d %s found.", total, total.plurality("image", "images"));
        if (!config.dryRun) File(config.listFile, "w").writeln(listJSON.toPrettyString);
    }
    else if (!config.listFile.exists)
    {
        writefln(`image list JSON file "%s" does not exist.`, config.listFile);
        return ShellReturn.imageJSONNotFound;
    }

    if (!ensureImageDirectory(config.targetDirectory))
    {
        writefln(`"%s" is not a directory.`, config.targetDirectory);
        return ShellReturn.targetDirNotADir;
    }

    static if (__VERSION__ >= 2087)
    {
        import std.json : JSONType;
        alias jsonNullType = JSONType.null_;
    }
    else
    {
        import std.json : JSON_TYPE;
        alias jsonNullType = JSON_TYPE.NULL;
    }

    if (listJSON.type == jsonNullType)
    {
        import std.file : readText;

        // A cookie was not supplied and the list JSON was never read
        listJSON = config.listFile
            .readText
            .parseJSON;

        headers = buildHeaders();
    }

    immutable numImages = cast(size_t)listJSON["result"]["total"].integer;

    if (!numImages)
    {
        writeln("no images to fetch.");
        return ShellReturn.success;
    }

    Appender!(RemoteImage[]) images;
    images.reserve(min(numImages, config.numToDownload));
    immutable numExistingImages = enumerateImages(images, listJSON, config);

    if (!images.data.length)
    {
        writefln("\nno images to fetch -- all %d are already downloaded.", numImages);
        return ShellReturn.success;
    }

    if (numExistingImages > 0)
    {
        writefln(" (skipping %d %s already in directory)", numExistingImages,
            numExistingImages.plurality("image", "images"));
    }

    const imageSelection = images.data
        .array
        .drop(config.imagesToSkip)
        .take(min(config.numToDownload, numImages));

    immutable delayBetweenImages = (cast(int)(1000 * config.delayBetweenImagesSeconds)).msecs;
    immutable eta = (images.data.length + (-1)) * delayBetweenImages;

    writeln("image list JSON file: ", config.listFile);
    writefln("delay between images: %.1f seconds", config.delayBetweenImagesSeconds);
    writeln("saving to directory:  ", config.targetDirectory);
    writefln("total images to download: %s -- this will take a MINIMUM of %s.",
        images.data.length, eta);

    downloadAllImages(imageSelection, config, headers);

    writeln("done.");
    return ShellReturn.success;
}


/++
    Handles getopt arguments passed to the program.

    Params:
        args = Command-line arguments passed to the program.
        config = out [Configuration] to set the members of.

    Returns:
        [std.getopt.GetoptResult] as returned by the call to [std.getopt.getopt].
 +/
auto handleGetopt(ref string[] args, out Configuration config) /*@safe*/
{
    import std.getopt : getopt, getoptConfig = config;

    return getopt(args,
        getoptConfig.caseSensitive,
        "c|cookie",
            "Cookie to download gallery of (see README).",
            &config.cookie,
        "f|file",
            "Filename to save the JSON list of images to.",
            &config.listFile,
        "d|dir",
            "Target image directory.",
            &config.targetDirectory,
        "o|offset",
            "Images to skip considering, before checking for existing images.",
            &config.imageOffset,
        "s|skip",
            "Images to effectively skip downloading, after applying offset and checking for existing files.",
            &config.imagesToSkip,
        "n|num",
            "Number of images to download.",
            &config.numToDownload,
        "r|retries",
            "How many times to retry downloading an image.",
            &config.retriesPerFile,
        "D|delay",
            "Delay between image downloads, in seconds.",
            &config.delayBetweenImagesSeconds,
        "t|timeout",
            "Download attempt read timeout, in seconds.",
            &config.requestTimeoutSeconds,
        "dry-run",
            "Download nothing, only echo what would be done.",
            &config.dryRun,
    );
}


/++
    Prinst the `getopt` help screen to the terminal.

    Params:
        results = The results as returned from the `getopt` call.
        args = The shell arguments passed to the program.
 +/
void printHelp(GetoptResult results, const string[] args)
{
    import prntscget.semver : PrntscgetSemVer, PrntscgetSemVerPrerelease;
    import std.format : format;
    import std.getopt : defaultGetoptPrinter;
    import std.path : baseName;

    enum banner = "prntscget v%d.%d.%d%s, built on %s".format(
        PrntscgetSemVer.majorVersion,
        PrntscgetSemVer.minorVersion,
        PrntscgetSemVer.patchVersion,
        PrntscgetSemVerPrerelease,
        __TIMESTAMP__);

    immutable usageLine = "%s\n\nusage: %s [options]\n"
        .format(banner, args[0].baseName);
    defaultGetoptPrinter(usageLine, results.options);
}


/++
    Enumerate images, skipping existing ones.

    Params:
        images = [std.array.Appender] containing references to all images to download.
        listJSON = JSON list of images to download.
        config = The current [Configuration] of all getopt values aggregated.

    Returns:
        The number of images that should be downloaded.
 +/
uint enumerateImages(ref Appender!(RemoteImage[]) images,
    const JSONValue listJSON,
    const Configuration config)
{
    import std.range : drop, enumerate, retro;

    uint numExistingImages;
    bool outputPreamble;

    auto range = listJSON["result"]["screens"]
        .array
        .retro
        .drop(config.imageOffset)
        .enumerate;

    foreach (immutable i, imageJSON; range)
    {
        import std.array : replace, replaceFirst;
        import std.file : exists;
        import std.path : buildPath, extension;

        // Break early to cover the case of numToDownload == 0
        if (images.data.length == config.numToDownload) break;

        immutable url = imageJSON["url"].str;
        immutable filename = imageJSON["date"].str
            .replace(" ", "_")
            .replaceFirst(":", "h")
            .replaceFirst(":", "m") ~ url.extension;
        immutable localPath = buildPath(config.targetDirectory, filename);

        if (localPath.exists)
        {
            import std.algorithm.comparison : max;
            import std.file : getSize;
            import std.stdio : File, stdout, write;

            enum maxImageEndingMarkerLength = 12;  // JPEG 2, PNG 12

            immutable localPathSize = getSize(localPath);
            immutable seekPos = max(localPathSize-maxImageEndingMarkerLength, 0);
            auto existingFile = File(localPath, "r");
            ubyte[maxImageEndingMarkerLength] buf;

            if (!outputPreamble)
            {
                write("verifying existing images ");
                outputPreamble = true;
            }

            scope(exit) stdout.flush();

            existingFile.seek(seekPos);
            const existingFileEnding = existingFile.rawRead(buf[]);

            if (hasValidJPEGEnding(existingFileEnding) || hasValidPNGEnding(existingFileEnding))
            {
                write('.');
                ++numExistingImages;
                // continue without appending the image entry
                continue;
            }
            else
            {
                // drop down to append the image entry and re-download the file
                write('!');
            }
        }

        images ~= RemoteImage(url, localPath, (i + config.imageOffset));
    }

    return numExistingImages;
}

/++
    Downloads all images in the passed `images` list.

    Images are saved to the filename specified in each [RemoteImage.localPath].

    Params:
        images = The list of images to download.
        config = The current program [Configuration].
        headers = HTTP GET headers to supply when downloading.
 +/
void downloadAllImages(const RemoteImage[] images,
    const Configuration config,
    const string[string] headers)
{
    import std.array : Appender;
    import core.time : msecs, seconds;

    enum initialAppenderSize = 1_048_576 * 4;

    immutable delayBetweenImages = (cast(int)(1000 * config.delayBetweenImagesSeconds)).msecs;
    immutable requestTimeout = config.requestTimeoutSeconds.seconds;

    Appender!(ubyte[]) buffer;
    buffer.reserve(initialAppenderSize);

    imageloop:
    foreach (immutable i, const image; images)
    {
        import std.stdio : writeln;

        scope(exit) writeln();

        retryloop:
        foreach (immutable retry; 0..config.retriesPerFile)
        {
            import std.net.curl : CurlException, CurlTimeoutException; //, HTTPStatusException;
            import std.stdio : stdout, write;

            try
            {
                if (!config.dryRun && (i != 0) && ((i != (images.length+(-1))) || (i == 1)))
                {
                    import core.thread : Thread;
                    Thread.sleep(delayBetweenImages);
                }

                if (retry == 0)
                {
                    import std.stdio : writef;
                    writef("[%4d] %s --> %s: ", image.number, image.url, image.localPath);
                    stdout.flush();
                }

                immutable code = config.dryRun ? 200 :
                    downloadImage(buffer, image.url, image.localPath, requestTimeout, headers);

                switch (code)
                {
                case 200:
                    // HTTP OK
                    write("ok");
                    //stdout.flush();
                    continue imageloop;

                case 0:
                    // magic number, non-image file was saved
                    goto default;

                case 403:  // HTTP Forbidden
                    // Throttled?
                    write(" !", code, "! ");
                    stdout.flush();
                    continue retryloop;

                default:
                    //write(" ?", code, "? ");
                    write('.');
                    stdout.flush();
                    continue retryloop;
                }
            }
            catch (CurlTimeoutException e)
            {
                // Retry
                write(" (", e.msg, ") ");
                stdout.flush();
                //continue retryloop;
            }
            catch (CurlException e)
            {
                // Unexpected network error; retry
                write(" (", e.msg, ") ");
                stdout.flush();
                //continue retryloop;
            }
            /*catch (HTTPStatusException e)
            {
                // 404?
                write(" !", e.msg, "! ");
                stdout.flush();
                //continue retryloop;
            }*/
            catch (Exception e)
            {
                writeln();
                writeln(e);
                writeln("FIXME: add a catch for this type of exception");
                //continue retryloop;
            }
        }
    }
}


/++
    Builds an associative array of HTTP GET headers to use when requesting
    information of images from the server.

    Returns:
        A `string[string]` associative array of headers.
 +/
<<<<<<< HEAD
string[string] buildHeaders() pure @safe nothrow
=======
string[string] buildHeaders(const string cookie) pure @safe nothrow
>>>>>>> 0a3cd325
{
    return
    [
        "user-agent"      : "Mozilla/5.0 (X11; Linux x86_64; rv:93.0) Gecko/20100101 Firefox/93.0",
        "accept"          : "text/html,application/xhtml+xml,application/xml;q=0.9,image/png,image/jpeg,*/*;q=0.8",
        "accept-language" : "en-US,en;q=0.5",
        "accept-encoding" : "gzip, deflate, br",
        "dnt"             : "1",
        "cookie"          : "G_ENABLED_IDPS=google; G_AUTHUSER_H=0", //; auth_=" ~ cookie,
        "upgrade-insecure-requests" : "1",
        "sec-fetch-dest"  : "document",
        "sec-fetch-mode"  : "navigate",
        "sec-fetch-site"  : "none",
        "sec-fetch-user"  : "?1",
        "sec-GPC"         : "1",
    ];
}


/++
    Downloads an image from the `prnt.sc` (`prntscr.com`) server.

    Params:
        buffer = Appender to save the downloaded image to.
        url = HTTP URL to fetch.
        imagePath = Filename to save the downloaded image to.
        requestTimeout = Timeout to use when downloading.
        headers = HTTP GET headers to supply when downloading.

    Returns:
        The HTTP code encountered when attempting to download the image.
 +/
int downloadImage(ref Appender!(ubyte[]) buffer,
    const string url,
    const string imagePath,
    const Duration requestTimeout,
    const string[string] headers)
{
    import std.array : Appender;
    import std.net.curl : HTTP;
    import std.stdio : File;

    auto http = HTTP(url);
    http.dnsTimeout = requestTimeout;
    http.connectTimeout = requestTimeout;
    http.dataTimeout = requestTimeout;
    http.clearRequestHeaders();

    foreach (immutable header, immutable value; headers)
    {
        http.addRequestHeader(header, value);
    }

    scope(exit) buffer.clear();

    http.onReceive = (ubyte[] data)
    {
        buffer.put(data);
        return data.length;
    };

    http.perform();

    if (http.statusLine.code == 200)
    {
        if (!hasValidPNGEnding(buffer.data) && !hasValidJPEGEnding(buffer.data))
        {
            // Interrupted download? Cloudflare error page?
            return 0;
        }

        File(imagePath, "w").rawWrite(buffer.data);
    }

    return http.statusLine.code;
}


/++
    Detects whether or not a passed array of bytes has a valid JPEG ending.

    Params:
        fileContents = Contents of a (possibly) JPEG file.
 +/
bool hasValidJPEGEnding(const ubyte[] fileContents) pure @safe @nogc nothrow
{
    import std.algorithm.searching : endsWith;

    static immutable ubyte[2] eoi = [ 0xFF, 0xD9 ];
    return fileContents.endsWith(eoi[]);
}


/++
    Detects whether or not a passed array of bytes has a valid PNG ending.

    Params:
        fileContents = Contents of a (possibly) PNG file.
 +/
bool hasValidPNGEnding(const ubyte[] fileContents) pure @safe @nogc nothrow
{
    import std.algorithm.searching : endsWith;

    static immutable ubyte[12] iend = [ 0x00, 0x00, 0x00, 0x00, 0x49, 0x45, 0x4e, 0x44, 0xae, 0x42, 0x60, 0x82 ];
    return fileContents.endsWith(iend[]);
}


/++
    Ensures the target image directory exists, creating it if it does not and
    returning false if it fails to.

    Params:
        targetDirectory = Target directory to ensure existence of.

    Returns:
        `true` if the directory already exists or if it was succesfully created;
        `false` if it could not be.
 +/
bool ensureImageDirectory(const string targetDirectory) @safe
{
    import std.file : exists, isDir, mkdir;

    if (!targetDirectory.exists)
    {
        mkdir(targetDirectory);
        return true;
    }
    else if (!targetDirectory.isDir)
    {
        return false;
    }

    return true;
}


/++
    Fetches the JSON list of images for a passed cookie from the `prnt.sc` (`prntscr.com`) server.

    Params:
        headers = HTTP GET headers to supply when fetching the list.
        requestTimeoutSeconds = Request timeout when downloading the list.

    Returns:
        An array containing the response body of the request.
 +/
string getImageList(const string[string] headers, const uint requestTimeoutSeconds)
{
    import std.array : Appender;
    import std.net.curl : HTTP;
    import core.time : seconds;

    enum url = "https://api.prntscr.com/v1/";
    enum postData = `{"jsonrpc":"2.0","method":"get_user_screens","id":1,"params":{"count":10000}}`;
    enum webform = "application/x-www-form-urlencoded";
    enum initialAppenderSize = 1_048_576 * 2;

    auto http = HTTP(url);
    immutable requestTimeout = requestTimeoutSeconds.seconds;
    http.dnsTimeout = requestTimeout;
    http.connectTimeout = requestTimeout;
    http.dataTimeout = requestTimeout;
    http.clearRequestHeaders();
    http.setPostData(postData, webform);

    foreach (immutable header, immutable value; headers)
    {
        http.addRequestHeader(header, value);
    }

    Appender!(ubyte[]) sink;
    sink.reserve(initialAppenderSize);

    http.onReceive = (ubyte[] data)
    {
        sink.put(data);
        return data.length;
    };

    http.perform();
    if (http.statusLine.code != 200) return null;

    return cast(string)sink.data;
}


/++
    Chooses between two values based on if the passed numeric value is one or many.

    Params:
        num = Number of items.
        singular = Singular value.
        plural = Plural value.

    Returns:
        Either the singular or the plural form, based on the value of `num`.
 +/
T plurality(T, N)(N num, T singular, T plural) pure @safe @nogc nothrow
{
    return ((num == 1) || (num == -1)) ? singular : plural;
}<|MERGE_RESOLUTION|>--- conflicted
+++ resolved
@@ -172,10 +172,6 @@
         }
 
         listJSON = parseJSON(listFileContents);
-<<<<<<< HEAD
-=======
-        listJSON["cookie"] = config.cookie;  // Store the cookie! We need it nowadays.
->>>>>>> 0a3cd325
         immutable total = listJSON["result"]["total"].integer;
         writefln("%d %s found.", total, total.plurality("image", "images"));
         if (!config.dryRun) File(config.listFile, "w").writeln(listJSON.toPrettyString);
@@ -544,11 +540,7 @@
     Returns:
         A `string[string]` associative array of headers.
  +/
-<<<<<<< HEAD
 string[string] buildHeaders() pure @safe nothrow
-=======
-string[string] buildHeaders(const string cookie) pure @safe nothrow
->>>>>>> 0a3cd325
 {
     return
     [
